--- conflicted
+++ resolved
@@ -10,12 +10,6 @@
 
 ## Contribution Guidelines
 
-<<<<<<< HEAD
-The Technical Education team at Web3 Foundation are the primary maintainers of this repository and
-will review all issues and pull requests created here. If you notice typos or grammatical errors,
-please feel free to create pull requests with these corrections directly. It is generally preferable
-to create a pull request over an issue to propose a change to the content.
-=======
 The Technical Education team at Web3 Foundation are the primary maintainers of this repository and will review 
 all issues and pull requests created here. 
 
@@ -27,7 +21,6 @@
 If you notice typos or grammatical errors, please feel free 
 to create pull requests with these corrections directly. It is generally preferable to create a pull request 
 over an issue to propose a change to the content.
->>>>>>> 7f4ee495
 
 # Website
 
