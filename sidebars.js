--- conflicted
+++ resolved
@@ -322,11 +322,7 @@
       label: "Building a Custom FRAME Pallet: Intro",
       link: {type:'doc', id: 'Substrate/section4/index'},
       items: [
-<<<<<<< HEAD
         'Substrate/section4/section-4-intro',
-=======
-        'Substrate/section4/project-structure',
->>>>>>> 5a024c01
         'Substrate/section4/pallet-config',
         'Substrate/section4/project-structure',
         'Substrate/section4/create-storage-map',
