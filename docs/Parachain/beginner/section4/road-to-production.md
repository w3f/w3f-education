---
id: road-to-production
title: Road to Production
sidebar_label: Road to Production
description: Learn the next technical steps to put your parachain to the road of production.
---

<<<<<<< HEAD
:::warning Under construction

This page is currently pending construction. For more information on onboarding and registering parachains, please visit the [Polkadot Wiki](https://wiki.polkadot.network/docs/build-pdk#testing-a-parachain).

:::
=======
The road to production for a parachain can be a daunting process. Luckily, there is a clear path to
progression from prototype, to testnet, to canary (if desired), to production.

:::info The following is an empirical advice

The following is mostly based off of common approaches that have been implemented over the years by
different parachains within the ecosystem.

:::

## Parachain Development Funnel

A parachain usually goes through the following "development funnel" from prototype to production:

```mermaid
flowchart LR
subgraph DS["Development Stage"]
    PS["Prototype Stage"] --> TS["Testnet Stage"] --> CS["Canary Stage"] --> PRS("Production Stage")
end
subgraph DEP["Deployment"]
LOCAL["Local Relay Chain Development"] --> ROC["Rococo Testnet Deployment"] --> KSM["Kusama Deployment"] --> DOT("Polkadot Deployment")
end

DEP --- DS
```

Most parachains within the ecosystem have adopted this pattern of deployment. This guide shows you
how to accomplish the first part with a setup catered to local development. After this, it is
typical to look to deploy to a testnet, such as
[Rococo](./deployment-strat.md#testnet---deploying-on-Rococo). After that, most parachains opt to
either go directly to [Polkadot](./deployment-strat.md#production---deploying-on-polkadot), or setup
a canary network on [Kusama](./deployment-strat.md#canary---deploying-on-kusama).

There are quite a few parachains which have networks both on Kusama and Polkadot.

:::info What's the purpose of deploying on a canary network?

Most parachains use Kusama as a 'chaotic' testing ground for ensuring their network work in a
production-like setting.

:::

## Existing References

There are a number of different parachains to reference. All use Substrate as the base, but have
varying implementations depending on their usecase. You may find a comphrensive list of these
parachains on [parachains.info](https://parachains.info/).

## Parachain Design Decisions

When building a parachain, there are a number of design decisions that go beyond pure code.
Parachains should be concerned with maximizing the blockspace they purchase.

In order to do this, more elaborate schemes containing game theory and economics are often involved
to ensure the parachain itself remains self-sufficient within its own means and domain-specific
functionality.

:::info But I thought Polkadot Secures My Parachain For Me?

**The parachain's consensus and finality is guaranteed by Polkadot, yes.** However, the parachain
itself is responsible for the business logic, whether it chooses to incentivize its collators, any
staking mechanisms, and any other domain-specific logic. It is possible for an attacker to exploit a
parachain's mechanism if it isn't designed well or contains a vector for attack.

:::

### Game Theory & Economics

To learn more about **applied** game theory and economics aspects, check out the
[Polkadot Blockchain Academy's](https://polkadot-blockchain-academy.github.io/pba-book/economics/index.html)
section on it.

### On Collation

Collators are necessary to keep the parachain syncing and finalizing with the relay chain. A
parachain only really needs one **honest** collator at minimum, however, it is advisable to have
more to ensure resilience.

## Stuck with an issue? Ask on StackExchange

If you get stuck on a technical issue, make sure to ask on
[The Substrate Stack Exchange](https://substrate.stackexchange.com/). It often has those more
acquainted with the protocol ready to answer any technical questions.

If you want to get feedback for an idea or consult the wider ecosystem, feel free to post on the
[Polkadot Forum](https://forum.polkadot.network/).
>>>>>>> e88502f8
<|MERGE_RESOLUTION|>--- conflicted
+++ resolved
@@ -5,13 +5,6 @@
 description: Learn the next technical steps to put your parachain to the road of production.
 ---
 
-<<<<<<< HEAD
-:::warning Under construction
-
-This page is currently pending construction. For more information on onboarding and registering parachains, please visit the [Polkadot Wiki](https://wiki.polkadot.network/docs/build-pdk#testing-a-parachain).
-
-:::
-=======
 The road to production for a parachain can be a daunting process. Luckily, there is a clear path to
 progression from prototype, to testnet, to canary (if desired), to production.
 
@@ -97,5 +90,4 @@
 acquainted with the protocol ready to answer any technical questions.
 
 If you want to get feedback for an idea or consult the wider ecosystem, feel free to post on the
-[Polkadot Forum](https://forum.polkadot.network/).
->>>>>>> e88502f8
+[Polkadot Forum](https://forum.polkadot.network/).