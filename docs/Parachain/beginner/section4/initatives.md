--- conflicted
+++ resolved
@@ -5,13 +5,6 @@
 description: Explore different avenues for expanding your project within the Polkadot ecosystem.
 ---
 
-<<<<<<< HEAD
-:::warning Under construction
-
-This page is currently pending construction. For more information on onboarding and registering parachains, please visit the [Polkadot Wiki](https://wiki.polkadot.network/docs/build-pdk#testing-a-parachain).
-
-:::
-=======
 The Polkadot ecosystem includes active initiatives for those wishing to build.
 
 ## Substrate Builders Program
@@ -29,5 +22,4 @@
 developers, from new joiners to advanced levels, to drive the growth and evolution of the Polkadot
 ecosystem, and in the meantime, to recognize, support, and elevate exceptional developers.
 
-[Learn more here.](https://www.polkadot.network/blog/introducing-the-polkadot-developer-heroes-program)
->>>>>>> e88502f8
+[Learn more here.](https://www.polkadot.network/blog/introducing-the-polkadot-developer-heroes-program)