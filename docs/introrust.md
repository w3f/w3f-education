---
id: introrust
sidebar_position: 1
---

# Rust for Blockchain Development

Developed by the Technical Education team at the Web3 Foundation, this course introduces programming in Rust for Blockchain applications.

<<<<<<< HEAD
This course follows the free textbook, [The Rust Programming Language](https://doc.rust-lang.org/stable/book/) by Steve Klabnik and Carol Nichols.
=======
This course is designed to teach the fundamentals of Rust to a student who is already fluent in at least one other programming language. This course provides a strong foundation in general purpose Rust, and also emphasizes some aspects of Rust (such as [no_std], anvanced Generics, and the RustWasm toolchain) that are particularly useful when developing with the Substrate blockchain framework.

## Module 1 - Rust Basics

Getting Started. Installation. A hello-world program in Rust. Cargo. A few simple Rust Programs. Variables. Data Types. Functions. Comments. Control Flow.

## Module 2 - What makes Rust Safe?

Variable Scope. Memory management. How variables interact. References. Background on Programming Safety and why it is critical for Blockchain development. Substrate introduction.

## Module 3 - Structs and Enums

Structs. Enums. Methods. Packages and Crates.
Cargo feature - this will be important for the “std” features all over Substrate. “runtime-benchmarks” and “try-runtime”.

## Module 4 - Types and Collections

Vectors. Hashmaps. More on Strings. Generic types. Traits and shared behaviour.

## Module 5 - Error Handling and Testing

To Panic or not to Panic. Writing automated tests. Substrate's own OOM and panic implementations. And recreate the infamous “duplicate lang item” error.

## Module 6 - Iterators, Closures, and Smart Pointers

Iterators vs Loops. Closures. Smart Pointers. 

## Module 7 - Advanced Features

Generics vs dynamic dispatch. Conflicting type names. Associated types.

## Module 8 - Web Assembly

A little core info about what wasm is and why it is valuable. The rust-wasm toolchain. How to add a target with rustup. How to cross compile to the new target. How to execute a wasm binary from within Rust (this is How the runtime is executed). How to package for the browser - Not directly Substrate related, but very cool, and very useful.
>>>>>>> 8d933e7d
<|MERGE_RESOLUTION|>--- conflicted
+++ resolved
@@ -7,9 +7,8 @@
 
 Developed by the Technical Education team at the Web3 Foundation, this course introduces programming in Rust for Blockchain applications.
 
-<<<<<<< HEAD
 This course follows the free textbook, [The Rust Programming Language](https://doc.rust-lang.org/stable/book/) by Steve Klabnik and Carol Nichols.
-=======
+
 This course is designed to teach the fundamentals of Rust to a student who is already fluent in at least one other programming language. This course provides a strong foundation in general purpose Rust, and also emphasizes some aspects of Rust (such as [no_std], anvanced Generics, and the RustWasm toolchain) that are particularly useful when developing with the Substrate blockchain framework.
 
 ## Module 1 - Rust Basics
@@ -44,4 +43,3 @@
 ## Module 8 - Web Assembly
 
 A little core info about what wasm is and why it is valuable. The rust-wasm toolchain. How to add a target with rustup. How to cross compile to the new target. How to execute a wasm binary from within Rust (this is How the runtime is executed). How to package for the browser - Not directly Substrate related, but very cool, and very useful.
->>>>>>> 8d933e7d
